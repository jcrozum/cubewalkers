from setuptools import setup

setup(
    name="cubewalkers",
<<<<<<< HEAD
    version='1.3.1',
=======
    version='1.1.2',
>>>>>>> 23577357
    author="Jordan Rozum",
    author_email="jrozum@binghamton.edu",
    description="Python package for simulating Boolean networks on the GPU",
    url="https://github.com/jcrozum/cubewalkers",
    license='MIT',
    python_requires='>=3.8',
    packages=['cubewalkers']
    )<|MERGE_RESOLUTION|>--- conflicted
+++ resolved
@@ -2,11 +2,7 @@
 
 setup(
     name="cubewalkers",
-<<<<<<< HEAD
     version='1.3.1',
-=======
-    version='1.1.2',
->>>>>>> 23577357
     author="Jordan Rozum",
     author_email="jrozum@binghamton.edu",
     description="Python package for simulating Boolean networks on the GPU",
