from __future__ import annotations
import cupy as cp
from io import StringIO
import re

from typing import TYPE_CHECKING, Iterable
if TYPE_CHECKING:
    from Experiment import Experiment
    from cana.boolean_network import BooleanNetwork, BooleanNode


def clean_rules(rules: str, comment_char: str = '#') -> str:
    """Initial parsing of rules to standardize format.

    Parameters
    ----------
    rules : str
        Rule string to parse.
    comment_char : str, optional
        Empty lines and lines beginning with this character are ignored, by default '#'.

    Returns
    -------
    str
        A reformatted version of the input rules.
    """

    # make sure we're in proper bnet format
    s = re.sub("\s*\*\s*=\s*", ",\t", rules)  # replace "*=" with ",\t"
    s = re.sub("\s+not\s+", " !", s, flags=re.IGNORECASE)  # not -> !
    # not -> ! (with parens)
    s = re.sub("\(\s*not\s+", "(!", s, flags=re.IGNORECASE)
    s = re.sub("\s*~\s*", " !", s, flags=re.IGNORECASE)  # ~ -> !
    s = re.sub("\s+and\s+", " & ", s, flags=re.IGNORECASE)  # and -> &
    s = re.sub("\s+or\s+", " | ", s, flags=re.IGNORECASE)  # or -> |
    # False -> 0 (ignore case)
    s = re.sub("False", "0", s, flags=re.IGNORECASE)
    s = re.sub("True", "1", s, flags=re.IGNORECASE)  # True -> 1 (ignore case)

    # now switch to cpp logical operators
    s = re.sub("\s*\|\s*", " || ", s)
    s = re.sub("\s*\&\s*", " && ", s)

    # PBN support
    s = re.sub("[<][<][=]",
               " < A__reserved_mask[a__reserved] && A__reserved_mask[a__reserved] <= ",
               s)

    # filter comments, blank lines
    lines = list(StringIO(s))
    lines = [l.lstrip() for l in lines]
    lines = filter(lambda x: not x.startswith(comment_char), lines)
    lines = filter(lambda x: not x.startswith('\n'), lines)
    lines = filter(lambda x: not x == '', lines)

    # reassemble
    return "".join(lines)


def adjust_rules_for_experiment(rules: str, experiment: str) -> str:
    """Helper function that adjusts rules to incorporate the experimental conditions
    specified in the experiment string.

    Parameters
    ----------
    rules : str
        Rules to adjust. Assumes these have been cleaned.
    experiment : str
        Experimental conditions to incorporate. Each line should be of the form
        NodeName,StartTime,EndTime,RuleToSubstitute

    Returns
    -------
    str
        A new rules string that includes time-dependent modifications according to the
        experiment string.
    """
    if experiment is None:
        return rules

    lines = []
    for line in StringIO(rules):
        lines.append(experiment.new_rule(line))

    return "".join(lines)


def bnet2rawkernel(rules: str,
                   kernel_name: str,
                   experiment: Experiment | None = None,
                   comment_char: str = '#',
                   skip_clean: bool = False) -> cp.RawKernel:
    """Generates a CuPy RawKernel that encodes update rules and experimental conditions.

    Parameters
    ----------
    rules : str
        Rules to input. If skip_clean is True (not default), then these are assumed to have
        been cleaned.
    kernel_name : str
        A name for the kernel
    experiment : Experiment | None, optional
        A string specifying experimental conditions, by default None, in which case no 
        experimental conditions are incorporated into the rules.
    comment_char : str, optional
        In rules, empty lines and lines beginning with this character are ignored, by default
        '#'.
    skip_clean : bool, optional
        Whether to skip the step of cleaning the rules, by default False.

    Returns
    -------
    cp.RawKernel
        A CuPy RawKernel that accepts arguments in the following fashion:
        kernel(blocks_per_grid, threads_per_block, (
            input_array_to_update, 
            update_scheme_mask, 
            output_array_after_update, 
            current_time_step, 
            number_of_nodes, 
            number_of_walkers))
        and modifies the output_array_after_update in-place.
    """
    if not skip_clean:
        s = clean_rules(rules, comment_char=comment_char)
    else:
        s = rules

    # construct actual cpp code from reformatted rules
    varnames = tuple(line.split(',')[0] for line in StringIO(s))
    #vardict = {k:i for i,k in enumerate(varnames)}

    # Now, modify rules to incorporate experiment procedures
    s = adjust_rules_for_experiment(s, experiment)

    # account for force updates due to control
    time_clamp_string = ''
    if experiment is not None:
        time_clamp_string = experiment.time_clamp_string(varnames)

    cpp_body = (
        f'extern "C" __global__\n'
        f'void {kernel_name}(const bool* A__reserved_input,\n'
        f'        const float* A__reserved_mask,\n'
        f'        bool* A__reserved_output,\n'
        f'        int t__reserved, int N__reserved, int W__reserved) {{\n'
        f'    int w__reserved = blockDim.x * blockIdx.x + threadIdx.x;\n'
        f'    int n__reserved = blockDim.y * blockIdx.y + threadIdx.y;\n'
        f'    int a__reserved = w__reserved + n__reserved*W__reserved;\n'
        f'    if(n__reserved < N__reserved && w__reserved < W__reserved){{\n'
        f'        if(A__reserved_mask[a__reserved]>0{time_clamp_string}){{'
    )
    for i, v in enumerate(varnames):
        s = re.sub(fr'\b{v}\b',
                   f'A__reserved_input[{i}*W__reserved+w__reserved]',
                   s)

    for ln, line in enumerate(StringIO(s)):
        update_function_string = line.split(',')[1].strip()
        cpp_body += (
            f'\n            if (n__reserved=={ln})'
            f'{{A__reserved_output[a__reserved]={update_function_string};}}'
        )

    cpp_body += '\n} else{A__reserved_output[a__reserved]=A__reserved_input[a__reserved];}}}'

    return cp.RawKernel(cpp_body, kernel_name), varnames, cpp_body

<<<<<<< HEAD

def regulators2lutkernel(node_regulators: Iterable[Iterable[int]],
                         kernel_name: str) -> cp.RawKernel:
    """Constructs a CuPy RawKernel that simulates a network using lookup tables.

    Parameters
    ----------
    node_regulators : Iterable[Iterable[int]]
        Iterable i should contain the indicies of the nodes that regulate node i, 
        optionally padded by negative values.
    kernel_name : str
        Name of the kernel to be generated.

    Returns
    -------
    cp.RawKernel
        A CuPy RawKernel that accepts arguments in the following fashion:
        kernel(blocks_per_grid, threads_per_block, (
            input_array_to_update, 
            update_scheme_mask, 
            output_array_after_update, 
            lookup_table,
            current_time_step, 
            number_of_nodes, 
            number_of_walkers))
        and modifies the output_array_after_update in-place using the provided lookup 
        table to compute state transitions.
    """
    cpp_body = (
        f'extern "C" __global__\n'
        f'void {kernel_name}(const bool* A__reserved_input,\n'
        f'        const float* A__reserved_mask,\n'
        f'        bool* A__reserved_output,\n'
        f'        const bool* A__reserved_LUT,\n'
        f'        int t__reserved, int N__reserved, int W__reserved, int L__reserved) {{\n'
        f'    int w__reserved = blockDim.x * blockIdx.x + threadIdx.x;\n'
        f'    int n__reserved = blockDim.y * blockIdx.y + threadIdx.y;\n'
        f'    int a__reserved = w__reserved + n__reserved*W__reserved;\n'
        f'    if(n__reserved < N__reserved && w__reserved < W__reserved){{\n'
        f'        if(A__reserved_mask[a__reserved]>0){{\n'
    )

    for ln, input in enumerate(node_regulators):
        lookup_index = '0'
        for ind in input:
            if ind < 0:
                break
            lookup_index = (
                f'({lookup_index}<<1)'
                f'+A__reserved_input[{ind}*W__reserved+w__reserved]'
            )

        cpp_body += (
            f'if (n__reserved=={ln}){{'
            f'A__reserved_output[a__reserved]='
            f'A__reserved_LUT[({lookup_index})+L__reserved*n__reserved];}}\n'
        )
    cpp_body += '\n} else{A__reserved_output[a__reserved]=A__reserved_input[a__reserved];}}}'

    # print(cpp_body)
    return cp.RawKernel(cpp_body, kernel_name), cpp_body

=======
def network_rules_from_cana(BN: BooleanNetwork) -> str:
    """Transforms the prime implicants LUT of a Boolean Network from CANA to algebraic format.

    ----------
    BN : BooleanNetwork
        CANA Boolean network. See: https://github.com/rionbr/CANA

    Returns
    -------
    str
        Network rules in algebraic format.
        Ex.: A* = A|B&C\nB* = C\nC* = A|B
    """
    
    alg_rule = ""
    int2name = {v: name_adjustment(k) for k, v in BN.name2int.items()}
    for node in BN.nodes:
        alg_rule += node_rule_from_cana(node=node, int2name=int2name)
        alg_rule += "\n"
    
    return alg_rule[:-1]

def node_rule_from_cana(node: BooleanNode, int2name: dict[int, str] | None = None) -> str:
    """Transforms the prime implicants LUT of a Boolean Node from CANA to algebraic format.

    Parameters
    ----------
    node : BooleanNode
        CANA Boolean node. See: https://github.com/rionbr/CANA
    int2name : dict[int, str], optional
        Dictionary with the node ids as keys and node name as values, by default None

    Returns
    -------
    str
        Node rule in algebraic format.
        Ex.: A* = A|B&C
    """
    if int2name == None:
        int2name = {i: "x{}".format(i) for i in node.inputs}
        
    if node.constant:
        return "{name}* = {state}".format(name=int2name[node.id], state=node.state)
    
    node._check_compute_canalization_variables(prime_implicants=True)
    
    if node.bias() < 0.5:
        alg_rule = "{name}* = ".format(name=int2name[node.id])
        prime_rules = node._prime_implicants['1']
    else:
        alg_rule = "{name}* = !(".format(name=int2name[node.id])
        prime_rules = node._prime_implicants['0']
    
    for rule in prime_rules:
        for k, out in enumerate(rule):
            if out == '1':
                alg_rule += "{name}&".format(name=int2name[node.inputs[k]])
            elif out == '0':
                alg_rule += "!{name}&".format(name=int2name[node.inputs[k]])
        alg_rule = alg_rule[:-1]+"|"
    
    if node.bias() < 0.5:
        alg_rule = alg_rule[:-1]
    else:
        alg_rule = alg_rule[:-1]+")"
    
    return alg_rule

def name_adjustment(name: str) -> str:
    """Adjust the node name to fit proper formatting.

    Parameters
    ----------
    name : str
        Original name of the node.

    Returns
    -------
    str
        Adjusted name of the node.
    """
    
    not_allowed = ["-", ")", "(", "/"]
    
    for expression in not_allowed:
        name = name.replace(expression, "_")
        
    name = name.replace("\\", "")
    name = name.replace("+", "_plus_")
    
    if name[0].isdigit():
        name = 'number_' + name
    
    return name
>>>>>>> 8dd7aed7
<|MERGE_RESOLUTION|>--- conflicted
+++ resolved
@@ -1,327 +1,323 @@
-from __future__ import annotations
-import cupy as cp
-from io import StringIO
-import re
-
-from typing import TYPE_CHECKING, Iterable
-if TYPE_CHECKING:
-    from Experiment import Experiment
-    from cana.boolean_network import BooleanNetwork, BooleanNode
-
-
-def clean_rules(rules: str, comment_char: str = '#') -> str:
-    """Initial parsing of rules to standardize format.
-
-    Parameters
-    ----------
-    rules : str
-        Rule string to parse.
-    comment_char : str, optional
-        Empty lines and lines beginning with this character are ignored, by default '#'.
-
-    Returns
-    -------
-    str
-        A reformatted version of the input rules.
-    """
-
-    # make sure we're in proper bnet format
-    s = re.sub("\s*\*\s*=\s*", ",\t", rules)  # replace "*=" with ",\t"
-    s = re.sub("\s+not\s+", " !", s, flags=re.IGNORECASE)  # not -> !
-    # not -> ! (with parens)
-    s = re.sub("\(\s*not\s+", "(!", s, flags=re.IGNORECASE)
-    s = re.sub("\s*~\s*", " !", s, flags=re.IGNORECASE)  # ~ -> !
-    s = re.sub("\s+and\s+", " & ", s, flags=re.IGNORECASE)  # and -> &
-    s = re.sub("\s+or\s+", " | ", s, flags=re.IGNORECASE)  # or -> |
-    # False -> 0 (ignore case)
-    s = re.sub("False", "0", s, flags=re.IGNORECASE)
-    s = re.sub("True", "1", s, flags=re.IGNORECASE)  # True -> 1 (ignore case)
-
-    # now switch to cpp logical operators
-    s = re.sub("\s*\|\s*", " || ", s)
-    s = re.sub("\s*\&\s*", " && ", s)
-
-    # PBN support
-    s = re.sub("[<][<][=]",
-               " < A__reserved_mask[a__reserved] && A__reserved_mask[a__reserved] <= ",
-               s)
-
-    # filter comments, blank lines
-    lines = list(StringIO(s))
-    lines = [l.lstrip() for l in lines]
-    lines = filter(lambda x: not x.startswith(comment_char), lines)
-    lines = filter(lambda x: not x.startswith('\n'), lines)
-    lines = filter(lambda x: not x == '', lines)
-
-    # reassemble
-    return "".join(lines)
-
-
-def adjust_rules_for_experiment(rules: str, experiment: str) -> str:
-    """Helper function that adjusts rules to incorporate the experimental conditions
-    specified in the experiment string.
-
-    Parameters
-    ----------
-    rules : str
-        Rules to adjust. Assumes these have been cleaned.
-    experiment : str
-        Experimental conditions to incorporate. Each line should be of the form
-        NodeName,StartTime,EndTime,RuleToSubstitute
-
-    Returns
-    -------
-    str
-        A new rules string that includes time-dependent modifications according to the
-        experiment string.
-    """
-    if experiment is None:
-        return rules
-
-    lines = []
-    for line in StringIO(rules):
-        lines.append(experiment.new_rule(line))
-
-    return "".join(lines)
-
-
-def bnet2rawkernel(rules: str,
-                   kernel_name: str,
-                   experiment: Experiment | None = None,
-                   comment_char: str = '#',
-                   skip_clean: bool = False) -> cp.RawKernel:
-    """Generates a CuPy RawKernel that encodes update rules and experimental conditions.
-
-    Parameters
-    ----------
-    rules : str
-        Rules to input. If skip_clean is True (not default), then these are assumed to have
-        been cleaned.
-    kernel_name : str
-        A name for the kernel
-    experiment : Experiment | None, optional
-        A string specifying experimental conditions, by default None, in which case no 
-        experimental conditions are incorporated into the rules.
-    comment_char : str, optional
-        In rules, empty lines and lines beginning with this character are ignored, by default
-        '#'.
-    skip_clean : bool, optional
-        Whether to skip the step of cleaning the rules, by default False.
-
-    Returns
-    -------
-    cp.RawKernel
-        A CuPy RawKernel that accepts arguments in the following fashion:
-        kernel(blocks_per_grid, threads_per_block, (
-            input_array_to_update, 
-            update_scheme_mask, 
-            output_array_after_update, 
-            current_time_step, 
-            number_of_nodes, 
-            number_of_walkers))
-        and modifies the output_array_after_update in-place.
-    """
-    if not skip_clean:
-        s = clean_rules(rules, comment_char=comment_char)
-    else:
-        s = rules
-
-    # construct actual cpp code from reformatted rules
-    varnames = tuple(line.split(',')[0] for line in StringIO(s))
-    #vardict = {k:i for i,k in enumerate(varnames)}
-
-    # Now, modify rules to incorporate experiment procedures
-    s = adjust_rules_for_experiment(s, experiment)
-
-    # account for force updates due to control
-    time_clamp_string = ''
-    if experiment is not None:
-        time_clamp_string = experiment.time_clamp_string(varnames)
-
-    cpp_body = (
-        f'extern "C" __global__\n'
-        f'void {kernel_name}(const bool* A__reserved_input,\n'
-        f'        const float* A__reserved_mask,\n'
-        f'        bool* A__reserved_output,\n'
-        f'        int t__reserved, int N__reserved, int W__reserved) {{\n'
-        f'    int w__reserved = blockDim.x * blockIdx.x + threadIdx.x;\n'
-        f'    int n__reserved = blockDim.y * blockIdx.y + threadIdx.y;\n'
-        f'    int a__reserved = w__reserved + n__reserved*W__reserved;\n'
-        f'    if(n__reserved < N__reserved && w__reserved < W__reserved){{\n'
-        f'        if(A__reserved_mask[a__reserved]>0{time_clamp_string}){{'
-    )
-    for i, v in enumerate(varnames):
-        s = re.sub(fr'\b{v}\b',
-                   f'A__reserved_input[{i}*W__reserved+w__reserved]',
-                   s)
-
-    for ln, line in enumerate(StringIO(s)):
-        update_function_string = line.split(',')[1].strip()
-        cpp_body += (
-            f'\n            if (n__reserved=={ln})'
-            f'{{A__reserved_output[a__reserved]={update_function_string};}}'
-        )
-
-    cpp_body += '\n} else{A__reserved_output[a__reserved]=A__reserved_input[a__reserved];}}}'
-
-    return cp.RawKernel(cpp_body, kernel_name), varnames, cpp_body
-
-<<<<<<< HEAD
-
-def regulators2lutkernel(node_regulators: Iterable[Iterable[int]],
-                         kernel_name: str) -> cp.RawKernel:
-    """Constructs a CuPy RawKernel that simulates a network using lookup tables.
-
-    Parameters
-    ----------
-    node_regulators : Iterable[Iterable[int]]
-        Iterable i should contain the indicies of the nodes that regulate node i, 
-        optionally padded by negative values.
-    kernel_name : str
-        Name of the kernel to be generated.
-
-    Returns
-    -------
-    cp.RawKernel
-        A CuPy RawKernel that accepts arguments in the following fashion:
-        kernel(blocks_per_grid, threads_per_block, (
-            input_array_to_update, 
-            update_scheme_mask, 
-            output_array_after_update, 
-            lookup_table,
-            current_time_step, 
-            number_of_nodes, 
-            number_of_walkers))
-        and modifies the output_array_after_update in-place using the provided lookup 
-        table to compute state transitions.
-    """
-    cpp_body = (
-        f'extern "C" __global__\n'
-        f'void {kernel_name}(const bool* A__reserved_input,\n'
-        f'        const float* A__reserved_mask,\n'
-        f'        bool* A__reserved_output,\n'
-        f'        const bool* A__reserved_LUT,\n'
-        f'        int t__reserved, int N__reserved, int W__reserved, int L__reserved) {{\n'
-        f'    int w__reserved = blockDim.x * blockIdx.x + threadIdx.x;\n'
-        f'    int n__reserved = blockDim.y * blockIdx.y + threadIdx.y;\n'
-        f'    int a__reserved = w__reserved + n__reserved*W__reserved;\n'
-        f'    if(n__reserved < N__reserved && w__reserved < W__reserved){{\n'
-        f'        if(A__reserved_mask[a__reserved]>0){{\n'
-    )
-
-    for ln, input in enumerate(node_regulators):
-        lookup_index = '0'
-        for ind in input:
-            if ind < 0:
-                break
-            lookup_index = (
-                f'({lookup_index}<<1)'
-                f'+A__reserved_input[{ind}*W__reserved+w__reserved]'
-            )
-
-        cpp_body += (
-            f'if (n__reserved=={ln}){{'
-            f'A__reserved_output[a__reserved]='
-            f'A__reserved_LUT[({lookup_index})+L__reserved*n__reserved];}}\n'
-        )
-    cpp_body += '\n} else{A__reserved_output[a__reserved]=A__reserved_input[a__reserved];}}}'
-
-    # print(cpp_body)
-    return cp.RawKernel(cpp_body, kernel_name), cpp_body
-
-=======
-def network_rules_from_cana(BN: BooleanNetwork) -> str:
-    """Transforms the prime implicants LUT of a Boolean Network from CANA to algebraic format.
-
-    ----------
-    BN : BooleanNetwork
-        CANA Boolean network. See: https://github.com/rionbr/CANA
-
-    Returns
-    -------
-    str
-        Network rules in algebraic format.
-        Ex.: A* = A|B&C\nB* = C\nC* = A|B
-    """
-    
-    alg_rule = ""
-    int2name = {v: name_adjustment(k) for k, v in BN.name2int.items()}
-    for node in BN.nodes:
-        alg_rule += node_rule_from_cana(node=node, int2name=int2name)
-        alg_rule += "\n"
-    
-    return alg_rule[:-1]
-
-def node_rule_from_cana(node: BooleanNode, int2name: dict[int, str] | None = None) -> str:
-    """Transforms the prime implicants LUT of a Boolean Node from CANA to algebraic format.
-
-    Parameters
-    ----------
-    node : BooleanNode
-        CANA Boolean node. See: https://github.com/rionbr/CANA
-    int2name : dict[int, str], optional
-        Dictionary with the node ids as keys and node name as values, by default None
-
-    Returns
-    -------
-    str
-        Node rule in algebraic format.
-        Ex.: A* = A|B&C
-    """
-    if int2name == None:
-        int2name = {i: "x{}".format(i) for i in node.inputs}
-        
-    if node.constant:
-        return "{name}* = {state}".format(name=int2name[node.id], state=node.state)
-    
-    node._check_compute_canalization_variables(prime_implicants=True)
-    
-    if node.bias() < 0.5:
-        alg_rule = "{name}* = ".format(name=int2name[node.id])
-        prime_rules = node._prime_implicants['1']
-    else:
-        alg_rule = "{name}* = !(".format(name=int2name[node.id])
-        prime_rules = node._prime_implicants['0']
-    
-    for rule in prime_rules:
-        for k, out in enumerate(rule):
-            if out == '1':
-                alg_rule += "{name}&".format(name=int2name[node.inputs[k]])
-            elif out == '0':
-                alg_rule += "!{name}&".format(name=int2name[node.inputs[k]])
-        alg_rule = alg_rule[:-1]+"|"
-    
-    if node.bias() < 0.5:
-        alg_rule = alg_rule[:-1]
-    else:
-        alg_rule = alg_rule[:-1]+")"
-    
-    return alg_rule
-
-def name_adjustment(name: str) -> str:
-    """Adjust the node name to fit proper formatting.
-
-    Parameters
-    ----------
-    name : str
-        Original name of the node.
-
-    Returns
-    -------
-    str
-        Adjusted name of the node.
-    """
-    
-    not_allowed = ["-", ")", "(", "/"]
-    
-    for expression in not_allowed:
-        name = name.replace(expression, "_")
-        
-    name = name.replace("\\", "")
-    name = name.replace("+", "_plus_")
-    
-    if name[0].isdigit():
-        name = 'number_' + name
-    
-    return name
->>>>>>> 8dd7aed7
+from __future__ import annotations
+import cupy as cp
+from io import StringIO
+import re
+
+from typing import TYPE_CHECKING, Iterable
+if TYPE_CHECKING:
+    from Experiment import Experiment
+    from cana.boolean_network import BooleanNetwork, BooleanNode
+
+
+def clean_rules(rules: str, comment_char: str = '#') -> str:
+    """Initial parsing of rules to standardize format.
+
+    Parameters
+    ----------
+    rules : str
+        Rule string to parse.
+    comment_char : str, optional
+        Empty lines and lines beginning with this character are ignored, by default '#'.
+
+    Returns
+    -------
+    str
+        A reformatted version of the input rules.
+    """
+
+    # make sure we're in proper bnet format
+    s = re.sub("\s*\*\s*=\s*", ",\t", rules)  # replace "*=" with ",\t"
+    s = re.sub("\s+not\s+", " !", s, flags=re.IGNORECASE)  # not -> !
+    # not -> ! (with parens)
+    s = re.sub("\(\s*not\s+", "(!", s, flags=re.IGNORECASE)
+    s = re.sub("\s*~\s*", " !", s, flags=re.IGNORECASE)  # ~ -> !
+    s = re.sub("\s+and\s+", " & ", s, flags=re.IGNORECASE)  # and -> &
+    s = re.sub("\s+or\s+", " | ", s, flags=re.IGNORECASE)  # or -> |
+    # False -> 0 (ignore case)
+    s = re.sub("False", "0", s, flags=re.IGNORECASE)
+    s = re.sub("True", "1", s, flags=re.IGNORECASE)  # True -> 1 (ignore case)
+
+    # now switch to cpp logical operators
+    s = re.sub("\s*\|\s*", " || ", s)
+    s = re.sub("\s*\&\s*", " && ", s)
+
+    # PBN support
+    s = re.sub("[<][<][=]",
+               " < A__reserved_mask[a__reserved] && A__reserved_mask[a__reserved] <= ",
+               s)
+
+    # filter comments, blank lines
+    lines = list(StringIO(s))
+    lines = [l.lstrip() for l in lines]
+    lines = filter(lambda x: not x.startswith(comment_char), lines)
+    lines = filter(lambda x: not x.startswith('\n'), lines)
+    lines = filter(lambda x: not x == '', lines)
+
+    # reassemble
+    return "".join(lines)
+
+
+def adjust_rules_for_experiment(rules: str, experiment: str) -> str:
+    """Helper function that adjusts rules to incorporate the experimental conditions
+    specified in the experiment string.
+
+    Parameters
+    ----------
+    rules : str
+        Rules to adjust. Assumes these have been cleaned.
+    experiment : str
+        Experimental conditions to incorporate. Each line should be of the form
+        NodeName,StartTime,EndTime,RuleToSubstitute
+
+    Returns
+    -------
+    str
+        A new rules string that includes time-dependent modifications according to the
+        experiment string.
+    """
+    if experiment is None:
+        return rules
+
+    lines = []
+    for line in StringIO(rules):
+        lines.append(experiment.new_rule(line))
+
+    return "".join(lines)
+
+
+def bnet2rawkernel(rules: str,
+                   kernel_name: str,
+                   experiment: Experiment | None = None,
+                   comment_char: str = '#',
+                   skip_clean: bool = False) -> cp.RawKernel:
+    """Generates a CuPy RawKernel that encodes update rules and experimental conditions.
+
+    Parameters
+    ----------
+    rules : str
+        Rules to input. If skip_clean is True (not default), then these are assumed to have
+        been cleaned.
+    kernel_name : str
+        A name for the kernel
+    experiment : Experiment | None, optional
+        A string specifying experimental conditions, by default None, in which case no 
+        experimental conditions are incorporated into the rules.
+    comment_char : str, optional
+        In rules, empty lines and lines beginning with this character are ignored, by default
+        '#'.
+    skip_clean : bool, optional
+        Whether to skip the step of cleaning the rules, by default False.
+
+    Returns
+    -------
+    cp.RawKernel
+        A CuPy RawKernel that accepts arguments in the following fashion:
+        kernel(blocks_per_grid, threads_per_block, (
+            input_array_to_update, 
+            update_scheme_mask, 
+            output_array_after_update, 
+            current_time_step, 
+            number_of_nodes, 
+            number_of_walkers))
+        and modifies the output_array_after_update in-place.
+    """
+    if not skip_clean:
+        s = clean_rules(rules, comment_char=comment_char)
+    else:
+        s = rules
+
+    # construct actual cpp code from reformatted rules
+    varnames = tuple(line.split(',')[0] for line in StringIO(s))
+    #vardict = {k:i for i,k in enumerate(varnames)}
+
+    # Now, modify rules to incorporate experiment procedures
+    s = adjust_rules_for_experiment(s, experiment)
+
+    # account for force updates due to control
+    time_clamp_string = ''
+    if experiment is not None:
+        time_clamp_string = experiment.time_clamp_string(varnames)
+
+    cpp_body = (
+        f'extern "C" __global__\n'
+        f'void {kernel_name}(const bool* A__reserved_input,\n'
+        f'        const float* A__reserved_mask,\n'
+        f'        bool* A__reserved_output,\n'
+        f'        int t__reserved, int N__reserved, int W__reserved) {{\n'
+        f'    int w__reserved = blockDim.x * blockIdx.x + threadIdx.x;\n'
+        f'    int n__reserved = blockDim.y * blockIdx.y + threadIdx.y;\n'
+        f'    int a__reserved = w__reserved + n__reserved*W__reserved;\n'
+        f'    if(n__reserved < N__reserved && w__reserved < W__reserved){{\n'
+        f'        if(A__reserved_mask[a__reserved]>0{time_clamp_string}){{'
+    )
+    for i, v in enumerate(varnames):
+        s = re.sub(fr'\b{v}\b',
+                   f'A__reserved_input[{i}*W__reserved+w__reserved]',
+                   s)
+
+    for ln, line in enumerate(StringIO(s)):
+        update_function_string = line.split(',')[1].strip()
+        cpp_body += (
+            f'\n            if (n__reserved=={ln})'
+            f'{{A__reserved_output[a__reserved]={update_function_string};}}'
+        )
+
+    cpp_body += '\n} else{A__reserved_output[a__reserved]=A__reserved_input[a__reserved];}}}'
+
+    return cp.RawKernel(cpp_body, kernel_name), varnames, cpp_body
+
+def regulators2lutkernel(node_regulators: Iterable[Iterable[int]],
+                         kernel_name: str) -> cp.RawKernel:
+    """Constructs a CuPy RawKernel that simulates a network using lookup tables.
+
+    Parameters
+    ----------
+    node_regulators : Iterable[Iterable[int]]
+        Iterable i should contain the indicies of the nodes that regulate node i, 
+        optionally padded by negative values.
+    kernel_name : str
+        Name of the kernel to be generated.
+
+    Returns
+    -------
+    cp.RawKernel
+        A CuPy RawKernel that accepts arguments in the following fashion:
+        kernel(blocks_per_grid, threads_per_block, (
+            input_array_to_update, 
+            update_scheme_mask, 
+            output_array_after_update, 
+            lookup_table,
+            current_time_step, 
+            number_of_nodes, 
+            number_of_walkers))
+        and modifies the output_array_after_update in-place using the provided lookup 
+        table to compute state transitions.
+    """
+    cpp_body = (
+        f'extern "C" __global__\n'
+        f'void {kernel_name}(const bool* A__reserved_input,\n'
+        f'        const float* A__reserved_mask,\n'
+        f'        bool* A__reserved_output,\n'
+        f'        const bool* A__reserved_LUT,\n'
+        f'        int t__reserved, int N__reserved, int W__reserved, int L__reserved) {{\n'
+        f'    int w__reserved = blockDim.x * blockIdx.x + threadIdx.x;\n'
+        f'    int n__reserved = blockDim.y * blockIdx.y + threadIdx.y;\n'
+        f'    int a__reserved = w__reserved + n__reserved*W__reserved;\n'
+        f'    if(n__reserved < N__reserved && w__reserved < W__reserved){{\n'
+        f'        if(A__reserved_mask[a__reserved]>0){{\n'
+    )
+
+    for ln, input in enumerate(node_regulators):
+        lookup_index = '0'
+        for ind in input:
+            if ind < 0:
+                break
+            lookup_index = (
+                f'({lookup_index}<<1)'
+                f'+A__reserved_input[{ind}*W__reserved+w__reserved]'
+            )
+
+        cpp_body += (
+            f'if (n__reserved=={ln}){{'
+            f'A__reserved_output[a__reserved]='
+            f'A__reserved_LUT[({lookup_index})+L__reserved*n__reserved];}}\n'
+        )
+    cpp_body += '\n} else{A__reserved_output[a__reserved]=A__reserved_input[a__reserved];}}}'
+
+    # print(cpp_body)
+    return cp.RawKernel(cpp_body, kernel_name), cpp_body
+    
+def network_rules_from_cana(BN: BooleanNetwork) -> str:
+    """Transforms the prime implicants LUT of a Boolean Network from CANA to algebraic format.
+
+    ----------
+    BN : BooleanNetwork
+        CANA Boolean network. See: https://github.com/rionbr/CANA
+
+    Returns
+    -------
+    str
+        Network rules in algebraic format.
+        Ex.: A* = A|B&C\nB* = C\nC* = A|B
+    """
+    
+    alg_rule = ""
+    int2name = {v: name_adjustment(k) for k, v in BN.name2int.items()}
+    for node in BN.nodes:
+        alg_rule += node_rule_from_cana(node=node, int2name=int2name)
+        alg_rule += "\n"
+    
+    return alg_rule[:-1]
+
+def node_rule_from_cana(node: BooleanNode, int2name: dict[int, str] | None = None) -> str:
+    """Transforms the prime implicants LUT of a Boolean Node from CANA to algebraic format.
+
+    Parameters
+    ----------
+    node : BooleanNode
+        CANA Boolean node. See: https://github.com/rionbr/CANA
+    int2name : dict[int, str], optional
+        Dictionary with the node ids as keys and node name as values, by default None
+
+    Returns
+    -------
+    str
+        Node rule in algebraic format.
+        Ex.: A* = A|B&C
+    """
+    if int2name == None:
+        int2name = {i: "x{}".format(i) for i in node.inputs}
+        
+    if node.constant:
+        return "{name}* = {state}".format(name=int2name[node.id], state=node.state)
+    
+    node._check_compute_canalization_variables(prime_implicants=True)
+    
+    if node.bias() < 0.5:
+        alg_rule = "{name}* = ".format(name=int2name[node.id])
+        prime_rules = node._prime_implicants['1']
+    else:
+        alg_rule = "{name}* = !(".format(name=int2name[node.id])
+        prime_rules = node._prime_implicants['0']
+    
+    for rule in prime_rules:
+        for k, out in enumerate(rule):
+            if out == '1':
+                alg_rule += "{name}&".format(name=int2name[node.inputs[k]])
+            elif out == '0':
+                alg_rule += "!{name}&".format(name=int2name[node.inputs[k]])
+        alg_rule = alg_rule[:-1]+"|"
+    
+    if node.bias() < 0.5:
+        alg_rule = alg_rule[:-1]
+    else:
+        alg_rule = alg_rule[:-1]+")"
+    
+    return alg_rule
+
+def name_adjustment(name: str) -> str:
+    """Adjust the node name to fit proper formatting.
+
+    Parameters
+    ----------
+    name : str
+        Original name of the node.
+
+    Returns
+    -------
+    str
+        Adjusted name of the node.
+    """
+    
+    not_allowed = ["-", ")", "(", "/"]
+    
+    for expression in not_allowed:
+        name = name.replace(expression, "_")
+        
+    name = name.replace("\\", "")
+    name = name.replace("+", "_plus_")
+    
+    if name[0].isdigit():
+        name = 'number_' + name
+    
+    return name